--- conflicted
+++ resolved
@@ -24,27 +24,15 @@
 	noAvailDataPartitionErr = errors.New("no available data partition")
 	reshuffleArrayErr       = errors.New("the array to be reshuffled is nil")
 
-<<<<<<< HEAD
-	// TODO rename meta replica and data replica : we do not have these two concepts
 	illegalDataReplicaErr   = errors.New("data replica is illegal")
 
-	//  TODO what is the difference between the following two errs?
-=======
-	illegalDataReplicaErr   = errors.New("data replica is illegal")
-
->>>>>>> 89190196
 	missingReplicaErr       = errors.New("a missing data replica is found")
 	hasOneMissingReplicaErr = errors.New("there is a missing data replica")
 
 	noDataNodeToWriteErr    = errors.New("No data node available for creating a data partition")
 	noMetaNodeToWriteErr    = errors.New("No meta node available for creating a meta partition")
 
-<<<<<<< HEAD
-	// TODO verify this is correct: "the number of available data replicas is less than 0" ?
-	cannotBeOffLineErr      = errors.New("cannot take the data replica offline because the number of available data replicas is less than 0")
-=======
 	cannotBeOffLineErr      = errors.New("cannot take the data replica offline")
->>>>>>> 89190196
 	noDataNodeToCreateDataPartitionErr = errors.New("no enough data nodes for creating a data partition")
 	noRackToCreateDataPartitionErr     = errors.New("no rack available for creating a data partition")
 	noNodeSetToCreateDataPartitionErr  = errors.New("no node set available for creating a data partition")
