--- conflicted
+++ resolved
@@ -21,12 +21,7 @@
 	"time"
 )
 
-<<<<<<< HEAD
-// TODO what is FileCrc?
-// FileCrc defines the crc
-=======
 // FileCrc defines the crc of a file
->>>>>>> 89190196
 type FileCrc struct {
 	crc   uint32
 	count int
@@ -41,12 +36,7 @@
 	return
 }
 
-<<<<<<< HEAD
-// TODO is it necessary to do so?
-type fileCrcSorterByCount []*FileCrc
-=======
 type fileCrcSorter []*FileCrc
->>>>>>> 89190196
 
 func (fileCrcArr fileCrcSorter) Less(i, j int) bool {
 	return fileCrcArr[i].count < fileCrcArr[j].count
@@ -93,11 +83,7 @@
 	}
 
 	fileCrcArr := fc.calculateCrc(fms)
-<<<<<<< HEAD
-	sort.Sort(fileCrcSorterByCount(fileCrcArr))
-=======
 	sort.Sort(fileCrcSorter(fileCrcArr))
->>>>>>> 89190196
 	maxIndex := len(fileCrcArr) - 1
 	if fileCrcArr[maxIndex].count == 1 {
 		msg := fmt.Sprintf("checkFileCrcTaskErr clusterID[%v] partitionID:%v  File:%v  CRC diffrent between all Node  "+
@@ -120,22 +106,12 @@
 	return
 }
 
-<<<<<<< HEAD
-// TODO rename!
-func (fc *FileInCore) isCheckCrc() bool {
-	return time.Now().Unix()-fc.LastModify > defaultFileDelayCheckCrcSec
-}
-
-// TODO rename!
-func (fc *FileInCore) isDelayCheck() bool {
-=======
 func (fc *FileInCore) shouldCheckCrc() bool {
 	return time.Now().Unix()-fc.LastModify > defaultIntervalToCheckCrc
 }
 
 // TODO remove
 func (fc *FileInCore) shouldDelayCheck() bool {
->>>>>>> 89190196
 	return time.Now().Unix()-fc.LastModify > defaultFileDelayCheckLackSec
 }
 
@@ -174,11 +150,7 @@
 	return true
 }
 
-<<<<<<< HEAD
-func (fc *FileInCore) calculateCrc(badVfNodes []*FileMetaOnNode) (fileCrcArr []*FileCrc) {
-=======
 func (fc *FileInCore) calculateCrc(badVfNodes []*FileMetadata) (fileCrcArr []*FileCrc) {
->>>>>>> 89190196
 	badLen := len(badVfNodes)
 	fileCrcArr = make([]*FileCrc, 0)
 	for i := 0; i < badLen; i++ {
