--- conflicted
+++ resolved
@@ -1,4 +1,4 @@
-// Copyright 2018 The CFS Authors.
+// Copyright 2018 The Container File System Authors.
 //
 // Licensed under the Apache License, Version 2.0 (the "License");
 // you may not use this file except in compliance with the License.
@@ -40,34 +40,19 @@
 
 // MetaPartition defines the structure of a meta partition
 type MetaPartition struct {
-<<<<<<< HEAD
 	PartitionID      uint64
 	Start            uint64
 	End              uint64
 	MaxNodeID        uint64
 	Replicas         []*MetaReplica
-	ReplicaNum       uint8
+	ReplicaNum       uint8 // TODO is this necessary ?
 	Status           int8
 	volID            uint64
 	volName          string
-	PersistenceHosts []string
+	Hosts []string
 	Peers            []proto.Peer
 	MissNodes        map[string]int64
 	LoadResponse     []*proto.MetaPartitionLoadResponse
-=======
-	PartitionID uint64
-	Start       uint64
-	End         uint64
-	MaxNodeID   uint64
-	Replicas    []*MetaReplica
-	ReplicaNum  uint8  // TODO is this necessary ?
-	Status      int8
-	volID       uint64
-	volName     string
-	Hosts       []string // host addresses
-	Peers       []proto.Peer
-	MissNodes   map[string]int64
->>>>>>> 94ca6a64
 	sync.RWMutex
 }
 
@@ -85,12 +70,8 @@
 	mp.Status = proto.Unavaliable
 	mp.MissNodes = make(map[string]int64, 0)
 	mp.Peers = make([]proto.Peer, 0)
-<<<<<<< HEAD
-	mp.PersistenceHosts = make([]string, 0)
+	mp.Hosts = make([]string, 0)
 	mp.LoadResponse = make([]*proto.MetaPartitionLoadResponse, 0)
-=======
-	mp.Hosts = make([]string, 0)
->>>>>>> 94ca6a64
 	return
 }
 
@@ -535,19 +516,14 @@
 	return
 }
 
-<<<<<<< HEAD
 func (mr *MetaReplica) generateLoadTask(partitionID uint64) (t *proto.AdminTask) {
 	req := &proto.MetaPartitionLoadRequest{PartitionID: partitionID}
 	t = proto.NewAdminTask(proto.OpLoadMetaPartition, mr.Addr, req)
 	resetMetaPartitionTaskID(t, partitionID)
 	return
 }
-func (mr *MetaReplica) isMissed() (miss bool) {
-	return time.Now().Unix()-mr.ReportTime > defaultMetaPartitionTimeOutSec
-=======
 func (mr *MetaReplica) isMissing() (miss bool) {
 	return time.Now().Unix() - mr.ReportTime > defaultMetaPartitionTimeOutSec
->>>>>>> 94ca6a64
 }
 
 func (mr *MetaReplica) isActive() (active bool) {
