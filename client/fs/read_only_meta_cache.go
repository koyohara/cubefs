--- conflicted
+++ resolved
@@ -5,13 +5,8 @@
 	"bytes"
 	"container/list"
 	"encoding/binary"
-<<<<<<< HEAD
-	"errors"
-	"fmt"
-=======
-	"fmt"
 	"hash/crc32"
->>>>>>> 129a91bb
+
 	"io"
 	"os"
 	"sync"
@@ -114,32 +109,11 @@
 
 // open and read the Attr file to build Inode2PersistAttr, it will also set AttrBinaryFile correct
 func (persistent_meta_cache *ReadOnlyMetaCache) ParseAllPersistentAttr(attr_file_path string) error {
-<<<<<<< HEAD
-	var err error
-	persistent_meta_cache.AttrBinaryFile.DataFile, err = os.OpenFile(attr_file_path, os.O_RDWR|os.O_CREATE, 0666)
-=======
 	fp, err := os.OpenFile(attr_file_path, os.O_RDWR|os.O_CREATE, 0666)
->>>>>>> 129a91bb
 	if err != nil {
 		log.LogDebugf("[ReadOnlyCache][ParseAllPersistentAttr] open persisent attr file fail")
 		return err
 	}
-<<<<<<< HEAD
-
-	// stat the attr file and set file size as EndPosisiton
-	info, _ := persistent_meta_cache.AttrBinaryFile.DataFile.Stat()
-	persistent_meta_cache.AttrBinaryFile.EndPosition = info.Size()
-	fmt.Printf("[ReadOnlyCache][ParseAllPersistentAttr] End Position: %d", info.Size())
-
-	buf := make([]byte, 16) // 16 bytes for address
-	bytes_buf := &bytes.Buffer{}
-	bytes_buf.Grow(16)
-	for i := int64(0); i < persistent_meta_cache.AttrBinaryFile.EndPosition; {
-		address := &addressPointer{}
-		if _, err = persistent_meta_cache.AttrBinaryFile.DataFile.ReadAt(buf, i); err != nil {
-			log.LogDebugf("[ReadOnlyCache][ParseAllPersistentAttr] read persisent attr file fail")
-			return err
-=======
 	persistent_meta_cache.AttrBinaryFile.DataFile = fp
 	persistent_meta_cache.AttrBinaryFile.EndPosition = 0
 	// if the size of attr file is 0, parsing is needless
@@ -172,7 +146,6 @@
 			inoBuf = inoBuf[:length]
 		} else {
 			inoBuf = make([]byte, length)
->>>>>>> 129a91bb
 		}
 		_, err = io.ReadFull(reader, inoBuf)
 		if err != nil {
@@ -187,15 +160,8 @@
 			Offset: int64(offset),
 			Size:   length,
 		}
-<<<<<<< HEAD
-		fmt.Printf("[ReadOnlyCache][ParseAllPersistentAttr] Parse: %d successfully", ino)
-		// skip the real attr , just read the next address
-		i = address.Offset + int64(address.Size)
-		persistent_meta_cache.Inode2PersistAttr[ino] = &persistentAttr{Addr: *address}
-=======
 		persistent_meta_cache.Inode2PersistAttr[ino] = &persistentAttr{Addr: address}
 		endPosition += headerLen + int64(length)
->>>>>>> 129a91bb
 	}
 	persistent_meta_cache.AttrBinaryFile.EndPosition = endPosition
 	return nil
@@ -203,13 +169,8 @@
 
 // open and read the Dentry file to build Inode2PersistDentry, it will also set DentryBinaryFile correct
 func (persistent_meta_cache *ReadOnlyMetaCache) ParseAllPersistentDentry(dentry_file string) error {
-<<<<<<< HEAD
-	var err error
-	persistent_meta_cache.DentryBinaryFile.DataFile, err = os.OpenFile(dentry_file, os.O_RDWR|os.O_CREATE, 0666)
-=======
 
 	fp, err := os.OpenFile(dentry_file, os.O_RDWR|os.O_CREATE, 0666)
->>>>>>> 129a91bb
 	if err != nil {
 		log.LogDebugf("[ReadOnlyCache][ParseAllPersistentDentry] open persisent dentry file fail")
 		return err
@@ -296,13 +257,9 @@
 
 	persistent_attr, ok := persistent_meta_cache.Inode2PersistAttr[ino]
 	if !ok {
-<<<<<<< HEAD
 		log.LogDebugf("inode %d is not exist in read only cache", ino)
 		// fmt.Printf("inode %d is not exist in read only cache", ino)
 		return nil
-=======
-		return errors.New(fmt.Sprintf("inode %d is not exist in read only cache", ino))
->>>>>>> 129a91bb
 	}
 	err := persistent_meta_cache.ReadAttrFromFile(&persistent_attr.Addr, inode_info)
 	if err != nil {
